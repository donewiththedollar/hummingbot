--- conflicted
+++ resolved
@@ -76,12 +76,11 @@
       invalidNearPrivateKeyError,
       (val) => typeof val === 'string' && isNearPrivateKey(val)
     ),
-<<<<<<< HEAD
     cosmos: mkValidator(
       'privateKey',
       invalidCosmosPrivateKeyError,
       (val) => typeof val === 'string' && isCosmosPrivateKey(val)
-=======
+    ),
     polygon: mkValidator(
       'privateKey',
       invalidEthPrivateKeyError,
@@ -91,17 +90,12 @@
       'privateKey',
       invalidEthPrivateKeyError,
       (val) => typeof val === 'string' && isEthPrivateKey(val)
->>>>>>> 9fc84ed4
     ),
   }
 );
 
 export const invalidChainError: string =
-<<<<<<< HEAD
-  'chain must be "ethereum", "solana", "avalanche", "near", "cosmos" or "harmony"';
-=======
-  'chain must be "ethereum", "solana", "avalanche", "near", "harmony" or "binance-smart-chain"';
->>>>>>> 9fc84ed4
+  'chain must be "ethereum", "solana", "avalanche", "near", "harmony", "cosmos" or "binance-smart-chain"';
 
 export const invalidNetworkError: string =
   'expected a string for the network key';
@@ -119,13 +113,9 @@
       val === 'solana' ||
       val == 'near' ||
       val === 'harmony' ||
-<<<<<<< HEAD
+      val === 'cronos' ||
       val === 'cosmos' ||
-      val === 'cronos')
-=======
-      val === 'cronos' ||
       val === 'binance-smart-chain')
->>>>>>> 9fc84ed4
 );
 
 export const validateNetwork: Validator = mkValidator(
