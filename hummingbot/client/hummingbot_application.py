#!/usr/bin/env python

import asyncio
from collections import deque
import logging
import time
from typing import List, Dict, Optional, Tuple, Set, Deque

from hummingbot.client.command import __all__ as commands
from hummingbot.core.clock import Clock
from hummingbot.logger import HummingbotLogger
from hummingbot.logger.application_warning import ApplicationWarning
<<<<<<< HEAD
from hummingbot.connector.exchange.binance.binance_market import BinanceMarket
from hummingbot.connector.exchange.bittrex.bittrex_market import BittrexMarket
from hummingbot.connector.exchange.kucoin.kucoin_market import KucoinMarket
from hummingbot.connector.exchange.coinbase_pro.coinbase_pro_market import CoinbaseProMarket
from hummingbot.connector.exchange.huobi.huobi_market import HuobiMarket
from hummingbot.connector.exchange.liquid.liquid_market import LiquidMarket
from hummingbot.connector.exchange.eterbase.eterbase_market import EterbaseMarket
from hummingbot.connector.exchange.paper_trade import create_paper_trade_market
from hummingbot.connector.exchange.radar_relay.radar_relay_market import RadarRelayMarket
from hummingbot.connector.exchange.bamboo_relay.bamboo_relay_market import BambooRelayMarket
from hummingbot.connector.exchange.dolomite.dolomite_market import DolomiteMarket
from hummingbot.connector.exchange.kraken.kraken_market import KrakenMarket
from hummingbot.connector.exchange.loopring.loopring_market import LoopringMarket
=======
>>>>>>> a8d1f78e
from hummingbot.model.sql_connection_manager import SQLConnectionManager

from hummingbot.connector.exchange.paper_trade import create_paper_trade_market

from hummingbot.wallet.ethereum.ethereum_chain import EthereumChain
from hummingbot.wallet.ethereum.web3_wallet import Web3Wallet
from hummingbot.client.ui.keybindings import load_key_bindings
from hummingbot.client.ui.parser import load_parser, ThrowingArgumentParser
from hummingbot.client.ui.hummingbot_cli import HummingbotCLI
from hummingbot.client.ui.completer import load_completer
from hummingbot.client.errors import InvalidCommandError, ArgumentParserError
from hummingbot.client.config.global_config_map import global_config_map, using_wallet
from hummingbot.client.config.config_helpers import get_erc20_token_addresses, get_strategy_config_map, get_connector_class
from hummingbot.strategy.strategy_base import StrategyBase
from hummingbot.strategy.cross_exchange_market_making import CrossExchangeMarketPair

from hummingbot.core.utils.kill_switch import KillSwitch
from hummingbot.data_feed.data_feed_base import DataFeedBase
from hummingbot.notifier.notifier_base import NotifierBase
from hummingbot.notifier.telegram_notifier import TelegramNotifier
from hummingbot.strategy.market_trading_pair_tuple import MarketTradingPairTuple
from hummingbot.connector.markets_recorder import MarketsRecorder
from hummingbot.client.config.security import Security

from hummingbot.connector.exchange_base import ExchangeBase
from hummingbot.core.utils.trading_pair_fetcher import TradingPairFetcher

from hummingbot.client.settings import CEXES, DEXES, DERIVATIVES

s_logger = None

class HummingbotApplication(*commands):
    KILL_TIMEOUT = 10.0
    APP_WARNING_EXPIRY_DURATION = 3600.0
    APP_WARNING_STATUS_LIMIT = 6

    _main_app: Optional["HummingbotApplication"] = None

    @classmethod
    def logger(cls) -> HummingbotLogger:
        global s_logger
        if s_logger is None:
            s_logger = logging.getLogger(__name__)
        return s_logger

    @classmethod
    def main_application(cls) -> "HummingbotApplication":
        if cls._main_app is None:
            cls._main_app = HummingbotApplication()
        return cls._main_app

    def __init__(self):
        self.ev_loop: asyncio.BaseEventLoop = asyncio.get_event_loop()
        self.parser: ThrowingArgumentParser = load_parser(self)
        self.app = HummingbotCLI(
            input_handler=self._handle_command, bindings=load_key_bindings(self), completer=load_completer(self)
        )

        self.markets: Dict[str, ExchangeBase] = {}
        self.wallet: Optional[Web3Wallet] = None
        # strategy file name and name get assigned value after import or create command
        self.strategy_file_name: str = None
        self.strategy_name: str = None
        self.strategy_task: Optional[asyncio.Task] = None
        self.strategy: Optional[StrategyBase] = None
        self.market_pair: Optional[CrossExchangeMarketPair] = None
        self.market_trading_pair_tuples: List[MarketTradingPairTuple] = []
        self.clock: Optional[Clock] = None

        self.init_time: int = int(time.time() * 1e3)
        self.start_time: Optional[int] = None
        self.assets: Optional[Set[str]] = set()
        self.starting_balances = {}
        self.placeholder_mode = False
        self.log_queue_listener: Optional[logging.handlers.QueueListener] = None
        self.data_feed: Optional[DataFeedBase] = None
        self.notifiers: List[NotifierBase] = []
        self.kill_switch: Optional[KillSwitch] = None
        self._app_warnings: Deque[ApplicationWarning] = deque()
        self._trading_required: bool = True

        self.trade_fill_db: SQLConnectionManager = SQLConnectionManager.get_trade_fills_instance()
        self.markets_recorder: Optional[MarketsRecorder] = None
        self._script_iterator = None
        # This is to start fetching trading pairs for auto-complete
        TradingPairFetcher.get_instance()

    @property
    def strategy_config_map(self):
        if self.strategy_name is not None:
            return get_strategy_config_map(self.strategy_name)
        return None

    def _notify(self, msg: str):
        self.app.log(msg)
        for notifier in self.notifiers:
            notifier.add_msg_to_queue(msg)

    def _handle_command(self, raw_command: str):
        # unset to_stop_config flag it triggered before loading any command
        if self.app.to_stop_config:
            self.app.to_stop_config = False

        raw_command = raw_command.lower().strip()
        try:
            if self.placeholder_mode:
                pass
            else:
                args = self.parser.parse_args(args=raw_command.split())
                kwargs = vars(args)
                if not hasattr(args, "func"):
                    return
                f = args.func
                del kwargs["func"]
                f(**kwargs)
        except InvalidCommandError as e:
            self._notify("Invalid command: %s" % (str(e),))
        except ArgumentParserError as e:
            if not self.be_silly(raw_command):
                self._notify(str(e))
        except NotImplementedError:
            self._notify("Command not yet implemented. This feature is currently under development.")
        except Exception as e:
            self.logger().error(e, exc_info=True)

    async def _cancel_outstanding_orders(self) -> bool:
        success = True
        try:
            on_chain_cancel_on_exit = global_config_map.get("on_chain_cancel_on_exit").value
            bamboo_relay_use_coordinator = global_config_map.get("bamboo_relay_use_coordinator").value
            kill_timeout: float = self.KILL_TIMEOUT
            self._notify("Cancelling outstanding orders...")

            for market_name, market in self.markets.items():
                # By default, the bot does not cancel orders on exit on Radar Relay or Bamboo Relay,
                # since all open orders will expire in a short window
                if not on_chain_cancel_on_exit and (market_name == "radar_relay" or (market_name == "bamboo_relay" and not bamboo_relay_use_coordinator)):
                    continue
                cancellation_results = await market.cancel_all(kill_timeout)
                uncancelled = list(filter(lambda cr: cr.success is False, cancellation_results))
                if len(uncancelled) > 0:
                    success = False
                    uncancelled_order_ids = list(map(lambda cr: cr.order_id, uncancelled))
                    self._notify("\nFailed to cancel the following orders on %s:\n%s" % (
                        market_name,
                        '\n'.join(uncancelled_order_ids)
                    ))
        except Exception:
            self.logger().error("Error canceling outstanding orders.", exc_info=True)
            success = False

        if success:
            self._notify("All outstanding orders cancelled.")
        return success

    async def run(self):
        await self.app.run()

    def add_application_warning(self, app_warning: ApplicationWarning):
        self._expire_old_application_warnings()
        self._app_warnings.append(app_warning)

    def clear_application_warning(self):
        self._app_warnings.clear()

    @staticmethod
    def _initialize_market_assets(market_name: str, trading_pairs: List[str]) -> List[Tuple[str, str]]:
        market_trading_pairs: List[Tuple[str, str]] = [(trading_pair.split('-')) for trading_pair in trading_pairs]
        return market_trading_pairs

    def _initialize_wallet(self, token_trading_pairs: List[str]):
        if not using_wallet():
            return

        ethereum_wallet = global_config_map.get("ethereum_wallet").value
        private_key = Security._private_keys[ethereum_wallet]
        ethereum_rpc_url = global_config_map.get("ethereum_rpc_url").value
        erc20_token_addresses = get_erc20_token_addresses(token_trading_pairs)

        chain_name: str = global_config_map.get("ethereum_chain_name").value
        self.wallet: Web3Wallet = Web3Wallet(
            private_key=private_key,
            backend_urls=[ethereum_rpc_url],
            erc20_token_addresses=erc20_token_addresses,
            chain=getattr(EthereumChain, chain_name),
        )

    def _initialize_markets(self, market_names: List[Tuple[str, List[str]]]):
        ethereum_rpc_url = global_config_map.get("ethereum_rpc_url").value

        # aggregate trading_pairs if there are duplicate markets
        market_trading_pairs_map = {}
        for market_name, trading_pairs in market_names:
            if market_name not in market_trading_pairs_map:
                market_trading_pairs_map[market_name] = []
            for hb_trading_pair in trading_pairs:
                market_trading_pairs_map[market_name].append(hb_trading_pair)

        for connector_name, trading_pairs in market_trading_pairs_map.items():
            if global_config_map.get("paper_trade_enabled").value:
                try:
                    connector = create_paper_trade_market(market_name, trading_pairs)
                except Exception:
                    raise
                paper_trade_account_balance = global_config_map.get("paper_trade_account_balance").value
                for asset, balance in paper_trade_account_balance.items():
                    connector.set_balance(asset, balance)

            elif connector_name in CEXES or connector_name in DERIVATIVES:
                keys = dict((key, value.value) for key, value in dict(filter(lambda item: connector_name in item[0], global_config_map.items())).items())
                connector_class = get_connector_class(connector_name)
                connector = connector_class(**keys, trading_pairs=trading_pairs, trading_required=self._trading_required)

            elif connector_name in DEXES:
                assert self.wallet is not None
                keys = dict((key, value.value) for key, value in dict(filter(lambda item: connector_name in item[0], global_config_map.items())).items())
                connector_class = get_connector_class(connector_name)
                connector = connector_class(**keys, wallet=self.wallet, ethereum_rpc_url=ethereum_rpc_url, trading_pairs=trading_pairs, trading_required=self._trading_required)
                # TO-DO for DEXes: rename all extra argument to match key in global_config_map

<<<<<<< HEAD
            elif market_name == "coinbase_pro":
                coinbase_pro_api_key = global_config_map.get("coinbase_pro_api_key").value
                coinbase_pro_secret_key = global_config_map.get("coinbase_pro_secret_key").value
                coinbase_pro_passphrase = global_config_map.get("coinbase_pro_passphrase").value

                market = CoinbaseProMarket(coinbase_pro_api_key,
                                           coinbase_pro_secret_key,
                                           coinbase_pro_passphrase,
                                           trading_pairs=trading_pairs,
                                           trading_required=self._trading_required)
            elif market_name == "huobi":
                huobi_api_key = global_config_map.get("huobi_api_key").value
                huobi_secret_key = global_config_map.get("huobi_secret_key").value
                market = HuobiMarket(huobi_api_key,
                                     huobi_secret_key,
                                     trading_pairs=trading_pairs,
                                     trading_required=self._trading_required)
            elif market_name == "liquid":
                liquid_api_key = global_config_map.get("liquid_api_key").value
                liquid_secret_key = global_config_map.get("liquid_secret_key").value

                market = LiquidMarket(liquid_api_key,
                                      liquid_secret_key,
                                      trading_pairs=trading_pairs,
                                      trading_required=self._trading_required)
            elif market_name == "dolomite":
                assert self.wallet is not None
                is_test_net: bool = global_config_map.get("ethereum_chain_name").value == "DOLOMITE_TEST"
                market = DolomiteMarket(
                    wallet=self.wallet,
                    ethereum_rpc_url=ethereum_rpc_url,
                    trading_pairs=trading_pairs,
                    isTestNet=is_test_net,
                    trading_required=self._trading_required,
                )
            elif market_name == "loopring":
                loopring_accountid : int = global_config_map.get("loopring_accountid").value
                loopring_exchangeid : int = global_config_map.get("loopring_exchangeid").value
                loopring_private_key : str = global_config_map.get("loopring_private_key").value
                loopring_api_key : str = global_config_map.get("loopring_api_key").value
                market = LoopringMarket(
                    loopring_accountid=loopring_accountid,
                    loopring_exchangeid=loopring_exchangeid,
                    loopring_private_key=loopring_private_key,
                    loopring_api_key=loopring_api_key,
                    trading_pairs=trading_pairs,
                    trading_required=self._trading_required
                )
            elif market_name == "bittrex":
                bittrex_api_key = global_config_map.get("bittrex_api_key").value
                bittrex_secret_key = global_config_map.get("bittrex_secret_key").value
                market = BittrexMarket(bittrex_api_key,
                                       bittrex_secret_key,
                                       trading_pairs=trading_pairs,
                                       trading_required=self._trading_required)
            elif market_name == "kucoin":
                kucoin_api_key = global_config_map.get("kucoin_api_key").value
                kucoin_secret_key = global_config_map.get("kucoin_secret_key").value
                kucoin_passphrase = global_config_map.get("kucoin_passphrase").value
                market = KucoinMarket(kucoin_api_key,
                                      kucoin_passphrase,
                                      kucoin_secret_key,
                                      trading_pairs=trading_pairs,
                                      trading_required=self._trading_required)
            elif market_name == "eterbase":
                eterbase_api_key = global_config_map.get("eterbase_api_key").value
                eterbase_secret_key = global_config_map.get("eterbase_secret_key").value
                eterbase_account = global_config_map.get("eterbase_account").value
                market = EterbaseMarket(eterbase_api_key,
                                        eterbase_secret_key,
                                        trading_pairs=trading_pairs,
                                        trading_required=self._trading_required,
                                        eterbase_account=eterbase_account)
            elif market_name == "kraken":
                kraken_api_key = global_config_map.get("kraken_api_key").value
                kraken_secret_key = global_config_map.get("kraken_secret_key").value
                market = KrakenMarket(kraken_api_key,
                                      kraken_secret_key,
                                      trading_pairs=trading_pairs,
                                      trading_required=self._trading_required)
            elif market_name == "crypto_com":
                api_key = global_config_map.get("crypto_com_api_key").value
                secret_key = global_config_map.get("crypto_com_secret_key").value
                market = CryptoComExchange(api_key, secret_key,
                                           trading_pairs=trading_pairs,
                                           trading_required=self._trading_required)
=======
>>>>>>> a8d1f78e
            else:
                raise ValueError(f"Connector name {connector_name} is invalid.")

            self.markets[connector_name] = connector

        self.markets_recorder = MarketsRecorder(
            self.trade_fill_db,
            list(self.markets.values()),
            self.strategy_file_name,
            self.strategy_name,
        )
        self.markets_recorder.start()

    def _initialize_notifiers(self):
        if global_config_map.get("telegram_enabled").value:
            # TODO: refactor to use single instance
            if not any([isinstance(n, TelegramNotifier) for n in self.notifiers]):
                self.notifiers.append(
                    TelegramNotifier(
                        token=global_config_map["telegram_token"].value,
                        chat_id=global_config_map["telegram_chat_id"].value,
                        hb=self,
                    )
                )
        for notifier in self.notifiers:
            notifier.start()<|MERGE_RESOLUTION|>--- conflicted
+++ resolved
@@ -10,22 +10,7 @@
 from hummingbot.core.clock import Clock
 from hummingbot.logger import HummingbotLogger
 from hummingbot.logger.application_warning import ApplicationWarning
-<<<<<<< HEAD
-from hummingbot.connector.exchange.binance.binance_market import BinanceMarket
-from hummingbot.connector.exchange.bittrex.bittrex_market import BittrexMarket
-from hummingbot.connector.exchange.kucoin.kucoin_market import KucoinMarket
-from hummingbot.connector.exchange.coinbase_pro.coinbase_pro_market import CoinbaseProMarket
-from hummingbot.connector.exchange.huobi.huobi_market import HuobiMarket
-from hummingbot.connector.exchange.liquid.liquid_market import LiquidMarket
-from hummingbot.connector.exchange.eterbase.eterbase_market import EterbaseMarket
-from hummingbot.connector.exchange.paper_trade import create_paper_trade_market
-from hummingbot.connector.exchange.radar_relay.radar_relay_market import RadarRelayMarket
-from hummingbot.connector.exchange.bamboo_relay.bamboo_relay_market import BambooRelayMarket
-from hummingbot.connector.exchange.dolomite.dolomite_market import DolomiteMarket
-from hummingbot.connector.exchange.kraken.kraken_market import KrakenMarket
-from hummingbot.connector.exchange.loopring.loopring_market import LoopringMarket
-=======
->>>>>>> a8d1f78e
+
 from hummingbot.model.sql_connection_manager import SQLConnectionManager
 
 from hummingbot.connector.exchange.paper_trade import create_paper_trade_market
@@ -246,95 +231,7 @@
                 connector = connector_class(**keys, wallet=self.wallet, ethereum_rpc_url=ethereum_rpc_url, trading_pairs=trading_pairs, trading_required=self._trading_required)
                 # TO-DO for DEXes: rename all extra argument to match key in global_config_map
 
-<<<<<<< HEAD
-            elif market_name == "coinbase_pro":
-                coinbase_pro_api_key = global_config_map.get("coinbase_pro_api_key").value
-                coinbase_pro_secret_key = global_config_map.get("coinbase_pro_secret_key").value
-                coinbase_pro_passphrase = global_config_map.get("coinbase_pro_passphrase").value
-
-                market = CoinbaseProMarket(coinbase_pro_api_key,
-                                           coinbase_pro_secret_key,
-                                           coinbase_pro_passphrase,
-                                           trading_pairs=trading_pairs,
-                                           trading_required=self._trading_required)
-            elif market_name == "huobi":
-                huobi_api_key = global_config_map.get("huobi_api_key").value
-                huobi_secret_key = global_config_map.get("huobi_secret_key").value
-                market = HuobiMarket(huobi_api_key,
-                                     huobi_secret_key,
-                                     trading_pairs=trading_pairs,
-                                     trading_required=self._trading_required)
-            elif market_name == "liquid":
-                liquid_api_key = global_config_map.get("liquid_api_key").value
-                liquid_secret_key = global_config_map.get("liquid_secret_key").value
-
-                market = LiquidMarket(liquid_api_key,
-                                      liquid_secret_key,
-                                      trading_pairs=trading_pairs,
-                                      trading_required=self._trading_required)
-            elif market_name == "dolomite":
-                assert self.wallet is not None
-                is_test_net: bool = global_config_map.get("ethereum_chain_name").value == "DOLOMITE_TEST"
-                market = DolomiteMarket(
-                    wallet=self.wallet,
-                    ethereum_rpc_url=ethereum_rpc_url,
-                    trading_pairs=trading_pairs,
-                    isTestNet=is_test_net,
-                    trading_required=self._trading_required,
-                )
-            elif market_name == "loopring":
-                loopring_accountid : int = global_config_map.get("loopring_accountid").value
-                loopring_exchangeid : int = global_config_map.get("loopring_exchangeid").value
-                loopring_private_key : str = global_config_map.get("loopring_private_key").value
-                loopring_api_key : str = global_config_map.get("loopring_api_key").value
-                market = LoopringMarket(
-                    loopring_accountid=loopring_accountid,
-                    loopring_exchangeid=loopring_exchangeid,
-                    loopring_private_key=loopring_private_key,
-                    loopring_api_key=loopring_api_key,
-                    trading_pairs=trading_pairs,
-                    trading_required=self._trading_required
-                )
-            elif market_name == "bittrex":
-                bittrex_api_key = global_config_map.get("bittrex_api_key").value
-                bittrex_secret_key = global_config_map.get("bittrex_secret_key").value
-                market = BittrexMarket(bittrex_api_key,
-                                       bittrex_secret_key,
-                                       trading_pairs=trading_pairs,
-                                       trading_required=self._trading_required)
-            elif market_name == "kucoin":
-                kucoin_api_key = global_config_map.get("kucoin_api_key").value
-                kucoin_secret_key = global_config_map.get("kucoin_secret_key").value
-                kucoin_passphrase = global_config_map.get("kucoin_passphrase").value
-                market = KucoinMarket(kucoin_api_key,
-                                      kucoin_passphrase,
-                                      kucoin_secret_key,
-                                      trading_pairs=trading_pairs,
-                                      trading_required=self._trading_required)
-            elif market_name == "eterbase":
-                eterbase_api_key = global_config_map.get("eterbase_api_key").value
-                eterbase_secret_key = global_config_map.get("eterbase_secret_key").value
-                eterbase_account = global_config_map.get("eterbase_account").value
-                market = EterbaseMarket(eterbase_api_key,
-                                        eterbase_secret_key,
-                                        trading_pairs=trading_pairs,
-                                        trading_required=self._trading_required,
-                                        eterbase_account=eterbase_account)
-            elif market_name == "kraken":
-                kraken_api_key = global_config_map.get("kraken_api_key").value
-                kraken_secret_key = global_config_map.get("kraken_secret_key").value
-                market = KrakenMarket(kraken_api_key,
-                                      kraken_secret_key,
-                                      trading_pairs=trading_pairs,
-                                      trading_required=self._trading_required)
-            elif market_name == "crypto_com":
-                api_key = global_config_map.get("crypto_com_api_key").value
-                secret_key = global_config_map.get("crypto_com_secret_key").value
-                market = CryptoComExchange(api_key, secret_key,
-                                           trading_pairs=trading_pairs,
-                                           trading_required=self._trading_required)
-=======
->>>>>>> a8d1f78e
+
             else:
                 raise ValueError(f"Connector name {connector_name} is invalid.")
 
